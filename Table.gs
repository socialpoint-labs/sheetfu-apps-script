/**
 * Function to create a Table Object for a whole sheet
 * @param {string} sheetName: Name of the sheet to create a Table from
 * @param {number} headerRow: Row number where the header is.
 * @param {String} indexField: Field name you want to create an index with (commonly for ID field for fast lookup).
 * @returns {Table}
 */
function getTable(sheetName, headerRow, indexField) {
  if (typeof headerRow === undefined) {
    headerRow = 1;
  }
  var sheet = SpreadsheetApp.getActiveSpreadsheet().getSheetByName(sheetName);
  var numberOfRows = sheet.getLastRow() - headerRow + 1;
  var tableRange = sheet.getRange(headerRow, 1, numberOfRows, sheet.getLastColumn());
  return new Table(tableRange, indexField);
}


/**
 * Function to create a Table Object from a Named Range. The range should contain a header in the first row.
 * Named ranges are ranges that have associated string aliases.
 * They can be viewed and edited via the Sheets UI under the Data > Named ranges... menu.
 * @param {string} namedRange: Name of the range to create a Table from
 * @param {String} indexField: Field name you want to create an index with (commonly for ID field for fast lookup).
 * @returns {Table}
 */
function getTableByName(namedRange, indexField) {
  var ss = SpreadsheetApp.getActiveSpreadsheet();
  var tableRange = ss.getRangeByName(namedRange);
  return new Table(tableRange, indexField);
}

<<<<<<< HEAD
/**
 * Function to trim the rows of a range. The range should contain a header in the first row.
 * @param {Range} range: a range object from Google spreadsheet. First row of range must be the headers.
 * @returns {Range}
 */
function trimRangeRows(range) {
  var values = range.getValues();
  for (var rowIndex = values.length - 1; rowIndex >= 0; rowIndex--) {
    if (values[rowIndex].join('') !== '') {
      break;
    }
  }
  return range.offset(rowOffset=0, columnOffset=0, numRows=rowIndex+1);
}

=======
>>>>>>> 9e3d9469
/** Constructor which create a Table object to query data, get and post. Object to use when rows in sheet are not uniquely
 * identifiable (no id). Use Table Class for DB-like queries instead (when unique id exist for each row).
 * @param {Range} gridRange: a range object from Google spreadsheet. First row of range must be the headers.
 * @param {String} indexField: Field name you want to create an index with (commonly for ID field for fast lookup).
 * @constructor
 */
function Table(gridRange, indexField) {

<<<<<<< HEAD
  this.gridRange = trimRangeRows(gridRange);
=======
  this.gridRange = gridRange;
  this.initialGridRange = this.gridRange;
>>>>>>> 9e3d9469
  this.header = this.getHeader();
  this.items = this.initiateItems();

  this.indexField = indexField;
  if (this.indexField !== undefined) {
    this.index = this.getIndex(indexField);
  }
}

/**
 * Method to extract headers of a grid.
 * @return {Array} The list of labels.
 */
Table.prototype.getHeader = function () {
  return this.gridRange.getValues()[0];
};


/**
 * Method to create an index as a hash table for a given field. Make sure the field guarantees unique values. Perfect for IDs.
 * @return {Object} Hash table in the format {fieldIndex : TableItem}
 */
Table.prototype.getIndex = function (indexField) {
  var index = {};
  for (var i = 0; i < this.items.length; i++) {
    var key = this.items[i].getFieldValue(indexField);
    index[key] = this.items[i]
  }
  return index
};


/**
 * Method to extract data from the grid range as Item objects (using header labels).
 * @return {Item[]} List of Item objects.
 * The i attribute is the index of the object in the list of Table.items (starting at 0) (not the line in spreadsheet).
 */
Table.prototype.initiateItems = function() {
  var rawValues = this.gridRange.getValues().slice(1);    // we disregard first row because it is header.
  var rawNotes = this.gridRange.getNotes().slice(1);
  var rawBackgrounds = this.gridRange.getBackgrounds().slice(1);
  var rawFormulas = this.gridRange.getFormulasR1C1().slice(1);
  var rawFontColors = this.gridRange.getFontColors().slice(1);

  var items = new GridArray();

  for (var row = 0; row < rawValues.length; row++) {
    var parseItem = new Item(row, this.header, this.gridRange.getRow(), this.gridRange.getColumn(), this.gridRange.getSheet());
    for (var column = 0; column < this.header.length; column++) {
      var label = this.header[column];
      parseItem.addField(
        label=label,
        value=rawValues[row][column],
        note=rawNotes[row][column],
        background=rawBackgrounds[row][column],
        formula=rawFormulas[row][column],
        font=rawFontColors[row][column]
      )
    }
    items.push(parseItem)
  }
  return items;
};


/**
 * Method to commit the items into the associated sheet (regardless if number of items have changed).
 */
Table.prototype.commit = function() {
  var dataToSend = this.getGridData();
  var itemsRange = this.getItemsRange();
  this.cleanInitialGrid();
  this.initialGridRange = this.gridRange;
  itemsRange.setValues(dataToSend['values']);
  itemsRange.setNotes(dataToSend['notes']);
  itemsRange.setBackgrounds(dataToSend['backgrounds']);
  itemsRange.setWraps(dataToSend['wraps']);
  itemsRange.setFontColors(dataToSend['fonts'])
};


/**
 * Method to commit the items values into the associated sheet (regardless if number of items have changed).
 */
Table.prototype.commitValues = function() {
  var values = this.getGridValues();
  var itemsRange = this.getItemsRange();
  this.cleanInitialGrid();
  this.initialGridRange = this.gridRange;
  itemsRange.setValues(values)
};

/**
 * Method to get the new Range for the items, based on lenght of Table.items.
 */
Table.prototype.getItemsRange = function() {
  var row = this.gridRange.getRow() + 1;    // +1 to disregard header row
  var column = this.gridRange.getColumn();
  var sheet = this.gridRange.getSheet();
  return sheet.getRange(row, column, this.items.length, this.header.length)
};

/**
 * Method to create both values and notes 2D arrays from grid items.
 * @return {object} with attributes "values" and "notes".
 */
Table.prototype.getGridData = function() {
  var values = [];
  var notes = [];
  var backgrounds = [];
  var wraps = [];
  var fontColors =[];

  for (var i = 0; i < this.items.length; i++) {
    var rowValues = [];
    var rowNotes = [];
    var rowBackgrounds = [];
    var rowWraps = [];
    var rowFontColors = [];
    var item = this.items[i];

    for (var j = 0; j < this.header.length; j++) {
      var field = this.header[j];
      var value = item.getFieldValue(field);
      var formula = item.getFieldFormula(field);

      (formula)? rowValues.push(formula) : rowValues.push(value);
      rowNotes.push(item.getFieldNote(field));
      rowBackgrounds.push(item.getFieldBackground(field));
      rowWraps.push(false);
      rowFontColors.push(item.getFieldFontColor(field))
    }
    values.push(rowValues);
    notes.push(rowNotes);
    backgrounds.push(rowBackgrounds);
    wraps.push(rowWraps);
    fontColors.push(rowFontColors)
  }
  return {"values": values, "notes": notes, "backgrounds": backgrounds, "wraps": wraps, "fonts": fontColors}
};


/**
 * Method to create 2D array of the values of every grid items.
 * @return {Array[]} The values 2D array.
 */
Table.prototype.getGridValues = function() {
  var values = [];

  for (var i = 0; i < this.items.length; i++) {
    var rowValues = [];
    var item = this.items[i];

    for (var j = 0; j < this.header.length; j++) {
      var field = this.header[j];
      var value = item.getFieldValue(field);
      var formula = item.getFieldFormula(field);

      (formula)? rowValues.push(formula) : rowValues.push(value);
    }
    values.push(rowValues);
  }
  return values
};

/**
 * Method to query rows from a Table, given exact match attributes.
 * @return {object} filteredObject: Object with key/value pair filtered (exact match).
 */
Table.prototype.select = function(filterObject) {
  var queryItems = new GridArray();

  for (var i = 0; i < this.items.length; i++) {

    var currentRow = this.items[i];
    var matching = true;

    for (var label in filterObject) {
      if (currentRow.getFieldValue(label) instanceof Date) {
        if(currentRow.getFieldValue(label).getTime() !== filterObject[label].getTime()) {
          matching = false;
          break;
        }
      } else {
        if (currentRow.getFieldValue(label) !== filterObject[label]) {
          matching = false;
          break;
        }
      }
    }
    if (matching === true) {
      queryItems.push(currentRow);
    }
  }
  return queryItems;
};


/**
 * Method to update one item within items grid.
 * @param {object} item: an item from items.
 * The index value is the value where the item is in the Table.items array. Needed to be able to change the value in Table.
 */
Table.prototype.update = function(item) {
  this.items[item['_i']] = item;
};


/**
 * Method to update many items within items grid.
 * @param {object[]} manyItems: list of objects to update.
 */
Table.prototype.updateMany = function(manyItems) {
  for (var i = 0; i < this.items.length; i++) {
    var index = manyItems[i]['_i'];
    this.items[index] = manyItems[i];
  }
};

/**
 * Method to delete all items withing the items grid.
 */
Table.prototype.deleteAll = function() {
  this.items = new GridArray();
  this.gridRange = this.getHeaderRange();
};


/**
 * Method to delete all rows inside the initial grid.
 */
Table.prototype.cleanInitialGrid = function() {
  this.initialGridRange.clear({contentsOnly: true, skipFilteredRows: true});
  var header = this.getHeaderRange();
  header.setValues([this.header]);
};


/**
 * Method to get the range of the header.
 * @return {Range} headerRange: the range of the header only (basically top row).
 */
Table.prototype.getHeaderRange = function() {
  var row = this.gridRange.getRow();
  var column = this.gridRange.getColumn();
  var sheet = this.gridRange.getSheet();
  return sheet.getRange(row, column, 1, this.header.length)
};


/**
 * Method to add a new item into the Table. Add the item also to index if there is an index.
 * @param {object} raw_item: an object item containing only values. Field must be matching header values.
 */
Table.prototype.add = function(raw_item) { 
  var newItem = new Item(this.items.length, this.header, this.gridRange.getRow(), this.gridRange.getColumn(), this.gridRange.getSheet());

  for (var i = 0; i < this.header.length; i++) {
    var label = this.header[i];
    if (raw_item[label] === undefined) {
      raw_item[label] = "";
    }
    newItem.addField(field=label, value=raw_item[label]);
  }
  this.items.push(newItem);
  
  // Increase the gridRange by one row
  this.gridRange = this.gridRange.offset(0, 0, this.gridRange.getHeight()+1, this.gridRange.getWidth());
  
  if (this.index !== undefined) {
    var indexId = newItem.getFieldValue(this.indexField);
    this.index[indexId] = newItem;
  }
  return newItem;
};


/**
 * Method to sort Table.items for a given field/key/label value.
 * Only works for numbers and date fields.
 * @param {string} key: the key label that we need to sort items from.
 * @param {boolean} ascending: If True it sorts ascending, if false, it sort descending.
 * @return {object[]} items: Table.items attribute.
 */
Table.prototype.sortBy = function(key, ascending) {

  this.items.sort(function(a, b){

    if (a.getFieldValue(key) instanceof Date) {
      var keyA = a.getFieldValue(key).getTime();
      var keyB = b.getFieldValue(key).getTime();

    } else {
      var keyA = a.getFieldValue(key);
      var keyB = b.getFieldValue(key);
    }

    // Compare the 2 keys
    if(keyA < keyB) return -1;
    if(keyA > keyB) return 1;
    return 0;

  });

  if (ascending === false) {
    this.items.reverse()
  }

  // updating '_i'
  for (var i = 0; i < this.items.length; i++) {
    this.items[i].i = i;
    this.items[i].authorizedToCommit = false;       // to prevent committing lines when order has changed.
  }
  return this.items
};


/**
 * Method to set background color for a given item.
 * @param {object} item: An item object.
 * @param {string} color: The color we want as background.
 * @return {object} item: The mutated item.
 */
Table.prototype.setItemBackground = function (item, color) {
  for (var field in item.fields) {
    item.setFieldBackground(field, color)
  }
  return item
};


/**
 * Method to clear background colors on every items.
 */
Table.prototype.clearBackgrounds = function () {
  var itemRange = this.getItemsRange();
  return itemRange.clearFormat()
};


/**
 * Get an item from the table by its ID (assuming an index field was given when creating the table).
 */
Table.prototype.getItemById = function (itemId) {
  return this.index[itemId]
};


/**
 * Function to clone an object and simulate inheritance.
 */
function cloneObj(obj) {
  function F() { }
  F.prototype = obj;
  return new F();
}


/**
 * SubArray class constructor to have more ORM like methods to the arrays used in the Table class.
 */
function GridArray() {}
GridArray.prototype = cloneObj(Array.prototype);


/**
 * Method to return only the first result of an array. Useful when result of selection.
 */
GridArray.prototype.first = function() {
  if (this.length === 0) {
    return undefined
  }
  return this[0]
};


/**
 * Method to return the first x results of an array. Useful when result of selection.
 */
GridArray.prototype.limit = function(x) {
  if(this.length > x) {
    return this.slice(0, x)
  } else {
    return this
  }
};
<|MERGE_RESOLUTION|>--- conflicted
+++ resolved
@@ -30,7 +30,27 @@
   return new Table(tableRange, indexField);
 }
 
-<<<<<<< HEAD
+
+/** Constructor which create a Table object to query data, get and post. Object to use when rows in sheet are not uniquely
+ * identifiable (no id). Use Table Class for DB-like queries instead (when unique id exist for each row).
+ * @param {Range} gridRange: a range object from Google spreadsheet. First row of range must be the headers.
+ * @param {String} indexField: Field name you want to create an index with (commonly for ID field for fast lookup).
+ * @constructor
+ */
+function Table(gridRange, indexField) {
+
+  this.gridRange = trimRangeRows(gridRange);
+  this.initialGridRange = this.gridRange;
+  this.header = this.getHeader();
+  this.items = this.initiateItems();
+
+  this.indexField = indexField;
+  if (this.indexField !== undefined) {
+    this.index = this.getIndex(indexField);
+  }
+}
+
+
 /**
  * Function to trim the rows of a range. The range should contain a header in the first row.
  * @param {Range} range: a range object from Google spreadsheet. First row of range must be the headers.
@@ -46,30 +66,6 @@
   return range.offset(rowOffset=0, columnOffset=0, numRows=rowIndex+1);
 }
 
-=======
->>>>>>> 9e3d9469
-/** Constructor which create a Table object to query data, get and post. Object to use when rows in sheet are not uniquely
- * identifiable (no id). Use Table Class for DB-like queries instead (when unique id exist for each row).
- * @param {Range} gridRange: a range object from Google spreadsheet. First row of range must be the headers.
- * @param {String} indexField: Field name you want to create an index with (commonly for ID field for fast lookup).
- * @constructor
- */
-function Table(gridRange, indexField) {
-
-<<<<<<< HEAD
-  this.gridRange = trimRangeRows(gridRange);
-=======
-  this.gridRange = gridRange;
-  this.initialGridRange = this.gridRange;
->>>>>>> 9e3d9469
-  this.header = this.getHeader();
-  this.items = this.initiateItems();
-
-  this.indexField = indexField;
-  if (this.indexField !== undefined) {
-    this.index = this.getIndex(indexField);
-  }
-}
 
 /**
  * Method to extract headers of a grid.
