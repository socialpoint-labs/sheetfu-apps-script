--- conflicted
+++ resolved
@@ -485,13 +485,8 @@
 /**
  * Get an item from the table by its ID (assuming an index field was given when creating the table).
  */
-<<<<<<< HEAD
 Table.prototype.getItemById = function (valueId) {
   return this.index[valueId]
-=======
-Table.prototype.getItemById = function (itemId) {
-  return this.index[itemId];
->>>>>>> 656b80a2
 };
 
 
